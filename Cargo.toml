[workspace]
<<<<<<< HEAD
members = ["ls_dcm"]
=======
members = ["ls_dcm", "mpc_checks_cleaner", "one_way_sync"]
>>>>>>> 48cf9d3d
resolver = "2"

[workspace.package]
#name = "rad-tools"
version = "0.1.0"
edition = "2021"
authors = ["Tom Vercauteren"]

[workspace.dependencies]
thiserror = "1"
anyhow = "1"
quick-xml = "0.32"
base64 = "0.22"
ndarray = "0.15.6"
clap = { version = "4", features = ["derive"] }
dicom-core = "0.7"
dicom-object = "0.7"
dicom-dictionary-std = "0.7"
walkdir = "2"
tokio = { version = "1", features = ["full"] }
crossterm = "0.27.0"
ratatui = { version = "0.26", features = ["default"] }
tracing = "0.1"
tracing-subscriber = "0.3"
comfy-table = "7"
<<<<<<< HEAD
rayon = "1"
=======
chrono = "0.4"
>>>>>>> 48cf9d3d

#[workspace.dev-dependencies]
log = "0.4"
env_logger = "0.11"

[profile.release]
opt-level = 3
lto = true<|MERGE_RESOLUTION|>--- conflicted
+++ resolved
@@ -1,9 +1,5 @@
 [workspace]
-<<<<<<< HEAD
-members = ["ls_dcm"]
-=======
 members = ["ls_dcm", "mpc_checks_cleaner", "one_way_sync"]
->>>>>>> 48cf9d3d
 resolver = "2"
 
 [workspace.package]
@@ -29,11 +25,8 @@
 tracing = "0.1"
 tracing-subscriber = "0.3"
 comfy-table = "7"
-<<<<<<< HEAD
 rayon = "1"
-=======
 chrono = "0.4"
->>>>>>> 48cf9d3d
 
 #[workspace.dev-dependencies]
 log = "0.4"
