[workspace]
<<<<<<< HEAD
members = ["dcm_ls", "dcm_cp", "mpc_checks_cleaner", "one_way_sync", "dcm_data", "core"]
resolver = "2"
=======
members = ["dcm_ls", "dcm_cp", "mpc_checks_cleaner", "one_way_sync", "dcm_file_sort_service", "dcm_sort", "common", "dcm_grep"]
resolver = "3"
>>>>>>> 1af5580b

[workspace.package]
#name = "rad-tools"
version = "0.1.0"
edition = "2024"
authors = ["Tom Vercauteren"]

[workspace.dependencies]
thiserror = "2"
anyhow = "1"
<<<<<<< HEAD
quick-xml = "0.37"
base64 = "0.22"
clap = { version = "4", features = ["derive"] }
dicom-core = "0.8.0"
dicom-object = "0.8.0"
dicom-dictionary-std = "0.8.0"
dicom-encoding = "0.8.0"
dicom-pixeldata = "0.8.0"
dicom-transfer-syntax-registry = "0.8.0"
walkdir = "2"
tokio = { version = "1", features = ["full"] }
crossterm = "0.28"
ratatui = { version = "0.29", features = ["default"] }
=======
clap = { version = "4", features = ["derive"] }
dicom-core = "0.8"
dicom-object = "0.8"
dicom-dictionary-std = "0.8.0"
dicom-encoding = "0.8"
dicom-transfer-syntax-registry = "0.8"
walkdir = "2"
>>>>>>> 1af5580b
tracing = "0.1"
tracing-subscriber = "0.3"
comfy-table = "7"
rayon = "1"
chrono = "0.4"
pathdiff = "0.2"
<<<<<<< HEAD
num-traits = "0.2"
=======
serde = { version = "1", features = ["derive"] }
serde_with = "3"
serde_json = "1"
tempfile = "3"
ctrlc = "3"
toml = "0.9"
filetime = "0.2"
regex = "1"
>>>>>>> 1af5580b

log = "0.4"
env_logger = "0.11"

[profile.release]
opt-level = 3
lto = true<|MERGE_RESOLUTION|>--- conflicted
+++ resolved
@@ -1,11 +1,6 @@
 [workspace]
-<<<<<<< HEAD
-members = ["dcm_ls", "dcm_cp", "mpc_checks_cleaner", "one_way_sync", "dcm_data", "core"]
-resolver = "2"
-=======
-members = ["dcm_ls", "dcm_cp", "mpc_checks_cleaner", "one_way_sync", "dcm_file_sort_service", "dcm_sort", "common", "dcm_grep"]
+members = ["dcm_ls", "dcm_cp", "mpc_checks_cleaner", "one_way_sync", "dcm_file_sort_service", "dcm_sort", "common", "dcm_grep", "core"]
 resolver = "3"
->>>>>>> 1af5580b
 
 [workspace.package]
 #name = "rad-tools"
@@ -16,21 +11,8 @@
 [workspace.dependencies]
 thiserror = "2"
 anyhow = "1"
-<<<<<<< HEAD
 quick-xml = "0.37"
 base64 = "0.22"
-clap = { version = "4", features = ["derive"] }
-dicom-core = "0.8.0"
-dicom-object = "0.8.0"
-dicom-dictionary-std = "0.8.0"
-dicom-encoding = "0.8.0"
-dicom-pixeldata = "0.8.0"
-dicom-transfer-syntax-registry = "0.8.0"
-walkdir = "2"
-tokio = { version = "1", features = ["full"] }
-crossterm = "0.28"
-ratatui = { version = "0.29", features = ["default"] }
-=======
 clap = { version = "4", features = ["derive"] }
 dicom-core = "0.8"
 dicom-object = "0.8"
@@ -38,16 +20,15 @@
 dicom-encoding = "0.8"
 dicom-transfer-syntax-registry = "0.8"
 walkdir = "2"
->>>>>>> 1af5580b
+tokio = { version = "1", features = ["full"] }
+crossterm = "0.28"
+ratatui = { version = "0.29", features = ["default"] }
 tracing = "0.1"
 tracing-subscriber = "0.3"
 comfy-table = "7"
 rayon = "1"
 chrono = "0.4"
 pathdiff = "0.2"
-<<<<<<< HEAD
-num-traits = "0.2"
-=======
 serde = { version = "1", features = ["derive"] }
 serde_with = "3"
 serde_json = "1"
@@ -56,7 +37,7 @@
 toml = "0.9"
 filetime = "0.2"
 regex = "1"
->>>>>>> 1af5580b
+num-traits = "0.2"
 
 log = "0.4"
 env_logger = "0.11"
